<<<<<<< HEAD
setuptools~=68.2.0
python-nmap~=0.7.1
redis>=4.0.0
openpyxl>=3.0.0
jinja2>=3.0.0
Twisted==24.7.0rc1
paramiko==3.4.0
PyMySQL>=1.0.0
asyncio>=3.4.3

# Optional dependencies
# snimpy==0.8.9  # Uncomment to enable SNMP support
=======
# Core dependencies
python-nmap>=0.7.1
redis>=4.0.0
openpyxl>=3.0.0
jinja2>=3.0.0
paramiko>=3.4.0
python-libnmap>=0.7.3
ijson>=3.1.4

# Optional dependencies
# mysqlclient>=2.0.0  # Requires MySQL development libraries
# snimpy>=0.8.9  # Requires SNMP development libraries

# Development dependencies
pytest>=7.0.0
pytest-cov>=4.0.0
pytest-asyncio>=0.21.0
black>=23.0.0
isort>=5.0.0
flake8>=6.0.0
mypy>=1.0.0
tox>=4.0.0
twine>=4.0.0
>>>>>>> d4ca80dc
<|MERGE_RESOLUTION|>--- conflicted
+++ resolved
@@ -1,29 +1,19 @@
-<<<<<<< HEAD
+# Core dependencies
 setuptools~=68.2.0
 python-nmap~=0.7.1
 redis>=4.0.0
 openpyxl>=3.0.0
 jinja2>=3.0.0
 Twisted==24.7.0rc1
-paramiko==3.4.0
+paramiko>=3.4.0
 PyMySQL>=1.0.0
 asyncio>=3.4.3
-
-# Optional dependencies
-# snimpy==0.8.9  # Uncomment to enable SNMP support
-=======
-# Core dependencies
-python-nmap>=0.7.1
-redis>=4.0.0
-openpyxl>=3.0.0
-jinja2>=3.0.0
-paramiko>=3.4.0
 python-libnmap>=0.7.3
 ijson>=3.1.4
 
 # Optional dependencies
 # mysqlclient>=2.0.0  # Requires MySQL development libraries
-# snimpy>=0.8.9  # Requires SNMP development libraries
+# snimpy==0.8.9  # Requires SNMP development libraries
 
 # Development dependencies
 pytest>=7.0.0
@@ -34,5 +24,4 @@
 flake8>=6.0.0
 mypy>=1.0.0
 tox>=4.0.0
-twine>=4.0.0
->>>>>>> d4ca80dc
+twine>=4.0.0