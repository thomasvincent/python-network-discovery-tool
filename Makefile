--- conflicted
+++ resolved
@@ -1,53 +1,3 @@
-<<<<<<< HEAD
-.PHONY: build run test dev lint clean help
-
-# Default target
-help:
-	@echo "Network Discovery Tool Docker Makefile"
-	@echo "======================================"
-	@echo ""
-	@echo "Available targets:"
-	@echo "  build      - Build the Docker image"
-	@echo "  run        - Run the network discovery tool (use ARGS='192.168.1.0/24' to pass arguments)"
-	@echo "  test       - Run tests (use ARGS='tests/test_scanner.py' to specify tests)"
-	@echo "  dev        - Start a development shell"
-	@echo "  lint       - Run linters (flake8, black, isort, mypy)"
-	@echo "  clean      - Remove Docker containers, images, and build artifacts"
-	@echo "  help       - Show this help message"
-	@echo ""
-	@echo "Examples:"
-	@echo "  make run ARGS='192.168.1.0/24 -f csv'"
-	@echo "  make test ARGS='tests/test_scanner.py -v'"
-	@echo ""
-
-# Build the Docker image
-build:
-	docker-compose build
-
-# Run the network discovery tool
-run: build
-	docker-compose run --rm network-discovery $(ARGS)
-
-# Run tests
-test: build
-	docker-compose run --rm test $(ARGS)
-
-# Start a development shell
-dev: build
-	docker-compose run --rm dev
-
-# Run linters
-lint: build
-	docker-compose run --rm dev bash -c "flake8 src tests && black src tests && isort src tests && mypy src tests"
-
-# Clean up
-clean:
-	docker-compose down --rmi local
-	rm -rf output/*.html output/*.csv output/*.xlsx output/*.json
-	rm -rf devices.json
-	rm -rf __pycache__ .pytest_cache
-	find . -name "*.pyc" -delete
-=======
 .PHONY: help setup test lint docs clean verify dev-env
 
 # Colors
@@ -135,4 +85,28 @@
 	@echo "${YELLOW}Running quick lint...${RESET}"
 	black --check src tests
 	mypy --no-incremental src
->>>>>>> dbf26da7
+
+# Docker specific tasks
+.PHONY: docker-build docker-run docker-test docker-dev docker-lint docker-clean
+
+docker-build: ## Build the Docker image
+	docker-compose build
+
+docker-run: docker-build ## Run the network discovery tool (use ARGS='192.168.1.0/24' to pass arguments)
+	docker-compose run --rm network-discovery $(ARGS)
+
+docker-test: docker-build ## Run tests in Docker (use ARGS='tests/test_scanner.py' to specify tests)
+	docker-compose run --rm test $(ARGS)
+
+docker-dev: docker-build ## Start a development shell in Docker
+	docker-compose run --rm dev
+
+docker-lint: docker-build ## Run linters in Docker
+	docker-compose run --rm dev bash -c "flake8 src tests && black src tests && isort src tests && mypy src tests"
+
+docker-clean: ## Clean up Docker resources
+	docker-compose down --rmi local
+	rm -rf output/*.html output/*.csv output/*.xlsx output/*.json
+	rm -rf devices.json
+	rm -rf __pycache__ .pytest_cache
+	find . -name "*.pyc" -delete