--- conflicted
+++ resolved
@@ -65,11 +65,7 @@
                     "-t", temp_dir,
                     "--no-notification",
                     "--no-repository",
-<<<<<<< HEAD
-                    "--no-report"
-=======
                     "--no-report",
->>>>>>> 9345dc9e
                 ]
             )
 
@@ -103,11 +99,7 @@
                     "-t", temp_dir,
                     "--no-notification",
                     "--no-repository",
-<<<<<<< HEAD
-                    "--no-report"
-=======
                     "--no-report",
->>>>>>> 9345dc9e
                 ]
             )
 
@@ -134,13 +126,9 @@
         """Test that the CLI function works."""
         with tempfile.TemporaryDirectory() as temp_dir:
             # First patch the parse_args function
-<<<<<<< HEAD
-            with patch("network_discovery.interfaces.cli.parse_args") as mock_parse_args:
-=======
             with patch(
                 "network_discovery.interfaces.cli.parse_args"
             ) as mock_parse_args:
->>>>>>> 9345dc9e
                 # Then patch asyncio.run
                 with patch("asyncio.run") as mock_run:
                     mock_parse_args.return_value = parse_args(
@@ -150,11 +138,7 @@
                             "-t", temp_dir,
                             "--no-notification",
                             "--no-repository",
-<<<<<<< HEAD
-                            "--no-report"
-=======
                             "--no-report",
->>>>>>> 9345dc9e
                         ]
                     )
 
