"""Tests for the CLI interface."""

import os
import tempfile
from unittest.mock import patch, AsyncMock

import pytest

from network_discovery.interfaces.cli import parse_args, run_discovery, cli


@pytest.fixture
def temp_directory():
    """Create a temporary directory for testing."""
    with tempfile.TemporaryDirectory() as temp_dir:
        yield temp_dir


class TestCli:
    """Tests for the CLI interface."""

    def test_cli_with_asyncio(self, temp_directory):
        """Test that the CLI function works with asyncio.run."""
        args = parse_args(["192.168.1.0/24"])
        assert args.network == "192.168.1.0/24"
        assert args.output_dir == "./output"
        assert args.format == "html"
        assert args.template_dir == "./templates"
        assert not args.verbose
        assert not args.no_report
        assert not args.no_notification
        assert not args.no_repository
        assert args.repository_file == "./devices.json"

    def test_cli_parse_args_custom(self):
        """Test parse_args with custom arguments."""
        args = parse_args([
            "192.168.1.1",
            "-o", "/tmp/output",
            "-f", "csv",
            "-t", "/tmp/templates",
            "-v",
            "--no-report",
            "--no-notification",
            "--no-repository",
            "-r", "/tmp/devices.json"
        ])
        assert args.network == "192.168.1.1"
        assert args.output_dir == "/tmp/output"
        assert args.format == "csv"
        assert args.template_dir == "/tmp/templates"
        assert args.verbose
        assert args.no_report
        assert args.no_notification
        assert args.no_repository
        assert args.repository_file == "/tmp/devices.json"

    @pytest.mark.asyncio
<<<<<<< HEAD
    async def test_run_discovery_network(self):
        """Test that run_discovery works with a network."""
        with tempfile.TemporaryDirectory() as temp_dir:
            args = parse_args(
                [
                    "192.168.1.0/24",
                    "-o", temp_dir,
                    "-t", temp_dir,
                    "--no-notification",
                    "--no-repository",
                    "--no-report",
                ]
            )

            # Mock the DeviceDiscoveryService
            with patch(
                "network_discovery.core.discovery.DeviceDiscoveryService"
            ) as mock_discovery_service:
                # Mock the discover_network method
                mock_instance = mock_discovery_service.return_value
                mock_instance.discover_network = AsyncMock()
                mock_instance.discover_network.return_value = []
                mock_instance.generate_report.return_value = os.path.join(
                    temp_dir, "devices.html"
                )

                # Run the discovery
                await run_discovery(args)

                # Check that discover_network was called with the correct arguments
                mock_instance.discover_network.assert_called_once_with("192.168.1.0/24")
                mock_instance.generate_report.assert_called_once_with("html")
=======
    async def test_run_discovery_single_device(self, temp_directory):
        """Test that run_discovery works with a single device IP."""
        args = parse_args([
            "192.168.1.0/24",
            "-o", temp_directory,
            "-t", temp_directory,
            "--no-notification",
            "--no-repository",
            "--no-report",
        ])

        with patch("network_discovery.core.discovery.DeviceDiscoveryService") as mock_discovery_service:
            mock_instance = mock_discovery_service.return_value
            mock_instance.discover_network = AsyncMock()
            mock_instance.discover_network.return_value = []
            mock_instance.generate_report.return_value = os.path.join(temp_directory, "devices.html")

            await run_discovery(args)

            mock_instance.discover_network.assert_called_once_with("192.168.1.0/24")
            mock_instance.generate_report.assert_called_once_with("html")
>>>>>>> dbf26da7

    @pytest.mark.asyncio
    async def test_run_discovery_device(self, temp_directory):
        """Test that run_discovery works with a single device."""
<<<<<<< HEAD
        with tempfile.TemporaryDirectory() as temp_dir:
            args = parse_args(
                [
                    "192.168.1.1",
                    "-o", temp_dir,
                    "-t", temp_dir,
                    "--no-notification",
                    "--no-repository",
                    "--no-report",
                ]
            )

            # Mock the DeviceDiscoveryService
            with patch(
                "network_discovery.core.discovery.DeviceDiscoveryService"
            ) as mock_discovery_service:
                # Mock the discover_device method
                mock_instance = mock_discovery_service.return_value
                mock_instance.discover_device = AsyncMock()
                mock_instance.discover_device.return_value = None
                mock_instance.generate_report.return_value = os.path.join(
                    temp_dir, "devices.html"
                )

                # Run the discovery
                await run_discovery(args)

                # Check that discover_device was called with the correct arguments
                mock_instance.discover_device.assert_called_once_with("192.168.1.1")
                mock_instance.generate_report.assert_called_once_with("html")

    def test_cli(self):
        """Test that the CLI function works."""
        with tempfile.TemporaryDirectory() as temp_dir:
            # First patch the parse_args function
            with patch(
                "network_discovery.interfaces.cli.parse_args"
            ) as mock_parse_args:
                # Then patch asyncio.run
                with patch("asyncio.run") as mock_run:
                    mock_parse_args.return_value = parse_args(
                        [
                            "192.168.1.0/24",
                            "-o", temp_dir,
                            "-t", temp_dir,
                            "--no-notification",
                            "--no-repository",
                            "--no-report",
                        ]
                    )

                    # Run the CLI
                    cli(["192.168.1.0/24"])

                    # Check that asyncio.run was called
                    mock_run.assert_called_once()
=======
        args = parse_args([
            "192.168.1.1",
            "-o", temp_directory,
            "-t", temp_directory,
            "--no-notification",
            "--no-repository",
            "--no-report",
        ])

        with patch("network_discovery.core.discovery.DeviceDiscoveryService") as mock_discovery_service:
            mock_instance = mock_discovery_service.return_value
            mock_instance.discover_device = AsyncMock()
            mock_instance.discover_device.return_value = None
            mock_instance.generate_report.return_value = os.path.join(temp_directory, "devices.html")

            await run_discovery(args)

            mock_instance.discover_device.assert_called_once_with("192.168.1.1")
            mock_instance.generate_report.assert_called_once_with("html")

    def test_cli_entry_point(self, temp_directory):
        """Test the CLI entry point function."""
        with patch("network_discovery.interfaces.cli.parse_args") as mock_parse_args:
            with patch("asyncio.run") as mock_run:
                mock_args = parse_args([
                    "192.168.1.0/24",
                    "-o", temp_directory,
                    "-t", temp_directory,
                    "--no-notification",
                    "--no-repository",
                    "--no-report",
                ])
                mock_parse_args.return_value = mock_args

                cli(["192.168.1.0/24"])
                mock_run.assert_called_once()
>>>>>>> dbf26da7
<|MERGE_RESOLUTION|>--- conflicted
+++ resolved
@@ -56,40 +56,6 @@
         assert args.repository_file == "/tmp/devices.json"
 
     @pytest.mark.asyncio
-<<<<<<< HEAD
-    async def test_run_discovery_network(self):
-        """Test that run_discovery works with a network."""
-        with tempfile.TemporaryDirectory() as temp_dir:
-            args = parse_args(
-                [
-                    "192.168.1.0/24",
-                    "-o", temp_dir,
-                    "-t", temp_dir,
-                    "--no-notification",
-                    "--no-repository",
-                    "--no-report",
-                ]
-            )
-
-            # Mock the DeviceDiscoveryService
-            with patch(
-                "network_discovery.core.discovery.DeviceDiscoveryService"
-            ) as mock_discovery_service:
-                # Mock the discover_network method
-                mock_instance = mock_discovery_service.return_value
-                mock_instance.discover_network = AsyncMock()
-                mock_instance.discover_network.return_value = []
-                mock_instance.generate_report.return_value = os.path.join(
-                    temp_dir, "devices.html"
-                )
-
-                # Run the discovery
-                await run_discovery(args)
-
-                # Check that discover_network was called with the correct arguments
-                mock_instance.discover_network.assert_called_once_with("192.168.1.0/24")
-                mock_instance.generate_report.assert_called_once_with("html")
-=======
     async def test_run_discovery_single_device(self, temp_directory):
         """Test that run_discovery works with a single device IP."""
         args = parse_args([
@@ -111,69 +77,10 @@
 
             mock_instance.discover_network.assert_called_once_with("192.168.1.0/24")
             mock_instance.generate_report.assert_called_once_with("html")
->>>>>>> dbf26da7
 
     @pytest.mark.asyncio
     async def test_run_discovery_device(self, temp_directory):
         """Test that run_discovery works with a single device."""
-<<<<<<< HEAD
-        with tempfile.TemporaryDirectory() as temp_dir:
-            args = parse_args(
-                [
-                    "192.168.1.1",
-                    "-o", temp_dir,
-                    "-t", temp_dir,
-                    "--no-notification",
-                    "--no-repository",
-                    "--no-report",
-                ]
-            )
-
-            # Mock the DeviceDiscoveryService
-            with patch(
-                "network_discovery.core.discovery.DeviceDiscoveryService"
-            ) as mock_discovery_service:
-                # Mock the discover_device method
-                mock_instance = mock_discovery_service.return_value
-                mock_instance.discover_device = AsyncMock()
-                mock_instance.discover_device.return_value = None
-                mock_instance.generate_report.return_value = os.path.join(
-                    temp_dir, "devices.html"
-                )
-
-                # Run the discovery
-                await run_discovery(args)
-
-                # Check that discover_device was called with the correct arguments
-                mock_instance.discover_device.assert_called_once_with("192.168.1.1")
-                mock_instance.generate_report.assert_called_once_with("html")
-
-    def test_cli(self):
-        """Test that the CLI function works."""
-        with tempfile.TemporaryDirectory() as temp_dir:
-            # First patch the parse_args function
-            with patch(
-                "network_discovery.interfaces.cli.parse_args"
-            ) as mock_parse_args:
-                # Then patch asyncio.run
-                with patch("asyncio.run") as mock_run:
-                    mock_parse_args.return_value = parse_args(
-                        [
-                            "192.168.1.0/24",
-                            "-o", temp_dir,
-                            "-t", temp_dir,
-                            "--no-notification",
-                            "--no-repository",
-                            "--no-report",
-                        ]
-                    )
-
-                    # Run the CLI
-                    cli(["192.168.1.0/24"])
-
-                    # Check that asyncio.run was called
-                    mock_run.assert_called_once()
-=======
         args = parse_args([
             "192.168.1.1",
             "-o", temp_directory,
@@ -209,5 +116,4 @@
                 mock_parse_args.return_value = mock_args
 
                 cli(["192.168.1.0/24"])
-                mock_run.assert_called_once()
->>>>>>> dbf26da7
+                mock_run.assert_called_once()