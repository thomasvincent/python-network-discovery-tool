--- conflicted
+++ resolved
@@ -25,20 +25,14 @@
     "paramiko>=3.4.0",
     "PyMySQL>=1.0.0",
     "asyncio>=3.4.3",
-<<<<<<< HEAD
-=======
     "python-libnmap>=0.7.3",
     "ijson>=3.1.4",
->>>>>>> 9345dc9e
 ]
 
 # Define optional requirements
 optional_requirements = {
     "snmp": ["snimpy>=0.8.9"],
-<<<<<<< HEAD
-=======
     "mysql": ["mysqlclient>=2.0.0"],
->>>>>>> 9345dc9e
 }
 
 # Define development requirements
@@ -53,10 +47,6 @@
     "tox>=4.0.0",
     "twine>=4.0.0",
 ]
-
-# Define optional dependencies
-mysql_requirements = optional_requirements["mysql"]
-snmp_requirements = optional_requirements["snmp"]
 
 setup(
     name="network-discovery",
@@ -85,24 +75,15 @@
         "Topic :: System :: Systems Administration",
     ],
     keywords="nmap portscanner network discovery sysadmin",
-    package_dir={
-        "": "src"},
-    packages=find_packages(
-        where="src"),
+    package_dir={"": "src"},
+    packages=find_packages(where="src"),
     python_requires=">=3.7",
     install_requires=requirements,
     extras_require={
-<<<<<<< HEAD
         "dev": dev_requirements,
+        "mysql": optional_requirements["mysql"],
         "snmp": optional_requirements["snmp"],
         "all": [req for reqs in optional_requirements.values() for req in reqs],
-=======
-                    "dev": dev_requirements,
-                    "mysql": mysql_requirements,
-                    "snmp": snmp_requirements,
-                    "all": [
-                        req for reqs in optional_requirements.values() for req in reqs],
->>>>>>> 9345dc9e
     },
     entry_points={
         "console_scripts": [
