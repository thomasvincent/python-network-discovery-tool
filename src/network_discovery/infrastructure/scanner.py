--- conflicted
+++ resolved
@@ -10,18 +10,6 @@
 import nmap
 from paramiko import SSHClient, RejectPolicy
 from paramiko.ssh_exception import AuthenticationException, SSHException
-<<<<<<< HEAD
-import pymysql
-
-# Try to import snimpy, but make it optional
-try:
-    from snimpy.manager import Manager as SnimpyManager, load as snimpy_load
-    SNIMPY_AVAILABLE = True
-except ImportError:
-    SNIMPY_AVAILABLE = False
-    logging.warning("snimpy not available, SNMP checks will be disabled")
-=======
->>>>>>> 9345dc9e
 
 from network_discovery.domain.device import Device
 from network_discovery.application.interfaces import DeviceScannerService
@@ -67,15 +55,9 @@
             # Only check services if the device is alive
             if device.alive:
                 # Run service checks in parallel
-<<<<<<< HEAD
-                ssh_result, _ = await self.check_ssh(device)
-                snmp_result, _ = await self.check_snmp(device)
-                mysql_result, _ = await self.check_mysql(device)
-=======
                 ssh_result, ssh_errors = await self.check_ssh(device)
                 snmp_result, snmp_errors = await self.check_snmp(device)
                 mysql_result, mysql_errors = await self.check_mysql(device)
->>>>>>> 9345dc9e
 
                 device.ssh = ssh_result
                 device.snmp = snmp_result
@@ -108,19 +90,11 @@
         """
         try:
             nm = nmap.PortScanner()
-<<<<<<< HEAD
-            nm.scan(hosts=str(device.ip), arguments='-sn')
-            
-            # Check if the host is up
-            if str(device.ip) in nm.all_hosts():
-                return nm[str(device.ip)].state() == 'up'
-=======
             nm.scan(hosts=str(device.ip), arguments="-sn")
 
             # Check if the host is up
             if str(device.ip) in nm.all_hosts():
                 return nm[str(device.ip)].state() == "up"
->>>>>>> 9345dc9e
             return False
         except Exception as e:
             logger.error("Error checking if device %s is alive: %s", device.host, e)
@@ -141,20 +115,6 @@
         errors = []
         try:
             nm = nmap.PortScanner()
-<<<<<<< HEAD
-            nm.scan(hosts=str(device.ip), arguments=f'-p {port}')
-            
-            # Check if the port is open
-            if str(device.ip) in nm.all_hosts():
-                if 'tcp' in nm[str(device.ip)] and port in nm[str(device.ip)]['tcp']:
-                    return nm[str(device.ip)]['tcp'][port]['state'] == 'open', errors
-            return False, errors
-        except Exception as e:
-            error_msg = f"(port {port}) Exception: {e}"
-            device.add_error(error_msg)
-            errors.append(error_msg)
-            logger.error("Error checking if port %s is open on %s: %s", port, device.host, e)
-=======
             nm.scan(hosts=str(device.ip), arguments=f"-p {port}")
 
             # Check if the port is open
@@ -168,7 +128,6 @@
             logger.error(
                 "Error checking if port %s is open on %s: %s", port, device.host, e
             )
->>>>>>> 9345dc9e
             return False, errors
 
     async def check_ssh(self, device: Device) -> tuple[bool, list[str]]:
@@ -186,16 +145,9 @@
         device.uname = "unknown"
         port_open, port_errors = await self.is_port_open(device, 22)
         errors.extend(port_errors)
-<<<<<<< HEAD
-        
+
         if not port_open:
             error_msg = "(ssh) Port closed"
-            device.add_error(error_msg)
-=======
-
-        if not port_open:
-            error_msg = "(ssh) Port closed"
->>>>>>> 9345dc9e
             errors.append(error_msg)
             return False, errors
 
@@ -204,76 +156,42 @@
             ssh.load_host_keys(SSH_KNOWN_HOSTS_FILE)
             # Use RejectPolicy instead of AutoAddPolicy for security
             ssh.set_missing_host_key_policy(RejectPolicy())
-<<<<<<< HEAD
-            
-=======
-
->>>>>>> 9345dc9e
+
             # Connect to the SSH server
             try:
                 ssh.connect(device.host, username=SSH_USER, timeout=3)
             except AuthenticationException as e:
                 error_msg = f"(ssh) Authentication failed: {str(e)}"
-<<<<<<< HEAD
-                device.add_error(error_msg)
-=======
->>>>>>> 9345dc9e
                 errors.append(error_msg)
                 logger.error("SSH authentication error on %s: %s", device.host, e)
                 return False, errors
             except SSHException as e:
                 error_msg = f"(ssh) SSH protocol error: {str(e)}"
-<<<<<<< HEAD
-                device.add_error(error_msg)
-=======
->>>>>>> 9345dc9e
                 errors.append(error_msg)
                 logger.error("SSH protocol error on %s: %s", device.host, e)
                 return False, errors
             except TimeoutError as e:
                 error_msg = f"(ssh) Connection timeout: {str(e)}"
-<<<<<<< HEAD
-                device.add_error(error_msg)
-=======
->>>>>>> 9345dc9e
                 errors.append(error_msg)
                 logger.error("SSH connection timeout on %s: %s", device.host, e)
                 return False, errors
             except ConnectionRefusedError as e:
                 error_msg = f"(ssh) Connection refused: {str(e)}"
-<<<<<<< HEAD
-                device.add_error(error_msg)
-=======
->>>>>>> 9345dc9e
                 errors.append(error_msg)
                 logger.error("SSH connection refused on %s: %s", device.host, e)
                 return False, errors
             except Exception as e:
                 error_msg = f"(ssh) Connection error: {str(e)}"
-<<<<<<< HEAD
-                device.add_error(error_msg)
                 errors.append(error_msg)
                 logger.error("SSH connection error on %s: %s", device.host, e)
                 return False, errors
-            
-=======
-                errors.append(error_msg)
-                logger.error("SSH connection error on %s: %s", device.host, e)
-                return False, errors
-
->>>>>>> 9345dc9e
+
             # Execute command
             try:
                 _, stdout, stderr = ssh.exec_command("uname -a")
                 device.uname = stdout.read().decode().strip()
                 error_output = stderr.read().decode().strip()
                 if error_output:
-<<<<<<< HEAD
-                    logger.warning("SSH command produced error output on %s: %s", device.host, error_output)
-            except Exception as e:
-                error_msg = f"(ssh) Command execution error: {str(e)}"
-                device.add_error(error_msg)
-=======
                     logger.warning(
                         "SSH command produced error output on %s: %s",
                         device.host,
@@ -281,25 +199,16 @@
                     )
             except Exception as e:
                 error_msg = f"(ssh) Command execution error: {str(e)}"
->>>>>>> 9345dc9e
                 errors.append(error_msg)
                 logger.error("SSH command execution error on %s: %s", device.host, e)
                 ssh.close()
                 return False, errors
-<<<<<<< HEAD
-            
-=======
-
->>>>>>> 9345dc9e
+
             # Close the connection
             ssh.close()
             return True, errors
         except Exception as e:
             error_msg = f"(ssh) Unexpected error: {str(e)}"
-<<<<<<< HEAD
-            device.add_error(error_msg)
-=======
->>>>>>> 9345dc9e
             errors.append(error_msg)
             logger.error("Unexpected error checking SSH on %s: %s", device.host, e)
             return False, errors
@@ -316,61 +225,26 @@
             - A list of error messages, if any
         """
         errors = []
-<<<<<<< HEAD
-        if not SNIMPY_AVAILABLE:
+        if not SNMP_AVAILABLE:
             error_msg = "(snmp) SNMP checks disabled - snimpy not available"
-            device.add_error(error_msg)
-            errors.append(error_msg)
-            return False, errors
-        
+            errors.append(error_msg)
+            return False, errors
+
         # Check if port 161 (SNMP) is open
         port_open, port_errors = await self.is_port_open(device, 161)
         errors.extend(port_errors)
-        
+
         if not port_open:
             error_msg = "(snmp) Port 161 closed"
-            device.add_error(error_msg)
-            errors.append(error_msg)
-            return False, errors
-            
-=======
-        if not SNMP_AVAILABLE:
-            error_msg = "(snmp) SNMP checks disabled - snimpy not available"
-            errors.append(error_msg)
-            return False, errors
-
-        # Check if port 161 (SNMP) is open
-        port_open, port_errors = await self.is_port_open(device, 161)
-        errors.extend(port_errors)
-
-        if not port_open:
-            error_msg = "(snmp) Port 161 closed"
-            errors.append(error_msg)
-            return False, errors
-
->>>>>>> 9345dc9e
+            errors.append(error_msg)
+            return False, errors
+
         try:
             # Load SNMP MIB
             try:
                 snimpy_load("SNMPv2-MIB")
             except Exception as e:
                 error_msg = f"(snmp) Failed to load MIB: {str(e)}"
-<<<<<<< HEAD
-                device.add_error(error_msg)
-                errors.append(error_msg)
-                logger.error("SNMP MIB loading error: %s", e)
-                return False, errors
-            
-            # Create SNMP manager and query device
-            try:
-                m = SnimpyManager(
-                    host=device.host, 
-                    community=device.snmp_group, 
-                    version=2, 
-                    timeout=2
-                )
-                
-=======
                 errors.append(error_msg)
                 logger.error("SNMP MIB loading error: %s", e)
                 return False, errors
@@ -381,77 +255,42 @@
                     host=device.host, community=device.snmp_group, version=2, timeout=2
                 )
 
->>>>>>> 9345dc9e
                 # Try to get system name
                 try:
                     system_name = m.sysName
                     if system_name is not None:
-<<<<<<< HEAD
-                        logger.debug("SNMP system name on %s: %s", device.host, system_name)
-                        return True, errors
-                    else:
-                        error_msg = "(snmp) No system name returned"
-                        device.add_error(error_msg)
-=======
                         logger.debug(
                             "SNMP system name on %s: %s", device.host, system_name
                         )
                         return True, errors
                     else:
                         error_msg = "(snmp) No system name returned"
->>>>>>> 9345dc9e
                         errors.append(error_msg)
                         return False, errors
                 except Exception as e:
                     error_msg = f"(snmp) Failed to query sysName: {str(e)}"
-<<<<<<< HEAD
-                    device.add_error(error_msg)
                     errors.append(error_msg)
                     logger.error("SNMP query error on %s: %s", device.host, e)
                     return False, errors
-                
+
             except TimeoutError as e:
                 error_msg = f"(snmp) Connection timeout: {str(e)}"
-                device.add_error(error_msg)
-=======
-                    errors.append(error_msg)
-                    logger.error("SNMP query error on %s: %s", device.host, e)
-                    return False, errors
-
-            except TimeoutError as e:
-                error_msg = f"(snmp) Connection timeout: {str(e)}"
->>>>>>> 9345dc9e
                 errors.append(error_msg)
                 logger.error("SNMP timeout on %s: %s", device.host, e)
                 return False, errors
             except ConnectionRefusedError as e:
                 error_msg = f"(snmp) Connection refused: {str(e)}"
-<<<<<<< HEAD
-                device.add_error(error_msg)
-=======
->>>>>>> 9345dc9e
                 errors.append(error_msg)
                 logger.error("SNMP connection refused on %s: %s", device.host, e)
                 return False, errors
             except Exception as e:
                 error_msg = f"(snmp) Connection error: {str(e)}"
-<<<<<<< HEAD
-                device.add_error(error_msg)
                 errors.append(error_msg)
                 logger.error("SNMP connection error on %s: %s", device.host, e)
                 return False, errors
-                
+
         except Exception as e:
             error_msg = f"(snmp) Unexpected error: {str(e)}"
-            device.add_error(error_msg)
-=======
-                errors.append(error_msg)
-                logger.error("SNMP connection error on %s: %s", device.host, e)
-                return False, errors
-
-        except Exception as e:
-            error_msg = f"(snmp) Unexpected error: {str(e)}"
->>>>>>> 9345dc9e
             errors.append(error_msg)
             logger.error("Unexpected error checking SNMP on %s: %s", device.host, e)
             return False, errors
@@ -468,25 +307,16 @@
             - A list of error messages, if any
         """
         errors = []
-<<<<<<< HEAD
+        if not MYSQL_AVAILABLE:
+            error_msg = "(mysql) MySQL support not available"
+            errors.append(error_msg)
+            return False, errors
+
         port_open, port_errors = await self.is_port_open(device, 3306)
         errors.extend(port_errors)
-        
+
         if not port_open:
             error_msg = "(mysql) Port closed"
-            device.add_error(error_msg)
-=======
-        if not MYSQL_AVAILABLE:
-            error_msg = "(mysql) MySQL support not available"
-            errors.append(error_msg)
-            return False, errors
-
-        port_open, port_errors = await self.is_port_open(device, 3306)
-        errors.extend(port_errors)
-
-        if not port_open:
-            error_msg = "(mysql) Port closed"
->>>>>>> 9345dc9e
             errors.append(error_msg)
             return False, errors
 
@@ -495,10 +325,6 @@
 
         if not mysql_user:
             error_msg = "(mysql) No MySQL user provided"
-<<<<<<< HEAD
-            device.add_error(error_msg)
-=======
->>>>>>> 9345dc9e
             errors.append(error_msg)
             return False, errors
 
@@ -516,61 +342,33 @@
                 error_code = e.args[0]
                 if error_code == 1045:  # Access denied
                     error_msg = f"(mysql) Authentication failed: {str(e)}"
-<<<<<<< HEAD
-                    device.add_error(error_msg)
-=======
->>>>>>> 9345dc9e
                     errors.append(error_msg)
                     logger.error("MySQL authentication error on %s: %s", device.host, e)
                 elif error_code == 2003:  # Can't connect
                     error_msg = f"(mysql) Connection failed: {str(e)}"
-<<<<<<< HEAD
-                    device.add_error(error_msg)
-=======
->>>>>>> 9345dc9e
                     errors.append(error_msg)
                     logger.error("MySQL connection error on %s: %s", device.host, e)
                 elif error_code == 1049:  # Unknown database
                     error_msg = f"(mysql) Database not found: {str(e)}"
-<<<<<<< HEAD
-                    device.add_error(error_msg)
-=======
->>>>>>> 9345dc9e
                     errors.append(error_msg)
                     logger.error("MySQL database error on %s: %s", device.host, e)
                 else:
                     error_msg = f"(mysql) Operational error: {str(e)}"
-<<<<<<< HEAD
-                    device.add_error(error_msg)
-=======
->>>>>>> 9345dc9e
                     errors.append(error_msg)
                     logger.error("MySQL operational error on %s: %s", device.host, e)
                 return False, errors
             except TimeoutError as e:
                 error_msg = f"(mysql) Connection timeout: {str(e)}"
-<<<<<<< HEAD
-                device.add_error(error_msg)
-=======
->>>>>>> 9345dc9e
                 errors.append(error_msg)
                 logger.error("MySQL connection timeout on %s: %s", device.host, e)
                 return False, errors
             except ConnectionRefusedError as e:
                 error_msg = f"(mysql) Connection refused: {str(e)}"
-<<<<<<< HEAD
-                device.add_error(error_msg)
-=======
->>>>>>> 9345dc9e
                 errors.append(error_msg)
                 logger.error("MySQL connection refused on %s: %s", device.host, e)
                 return False, errors
             except Exception as e:
                 error_msg = f"(mysql) Connection error: {str(e)}"
-<<<<<<< HEAD
-                device.add_error(error_msg)
-=======
->>>>>>> 9345dc9e
                 errors.append(error_msg)
                 logger.error("MySQL connection error on %s: %s", device.host, e)
                 return False, errors
@@ -584,20 +382,12 @@
                     logger.debug("MySQL version on %s: %s", device.host, result[0])
             except pymysql.err.ProgrammingError as e:
                 error_msg = f"(mysql) Query error: {str(e)}"
-<<<<<<< HEAD
-                device.add_error(error_msg)
-=======
->>>>>>> 9345dc9e
                 errors.append(error_msg)
                 logger.error("MySQL query error on %s: %s", device.host, e)
                 db.close()
                 return False, errors
             except Exception as e:
                 error_msg = f"(mysql) Query execution error: {str(e)}"
-<<<<<<< HEAD
-                device.add_error(error_msg)
-=======
->>>>>>> 9345dc9e
                 errors.append(error_msg)
                 logger.error("MySQL query execution error on %s: %s", device.host, e)
                 db.close()
@@ -608,10 +398,6 @@
             return True, errors
         except Exception as e:
             error_msg = f"(mysql) Unexpected error: {str(e)}"
-<<<<<<< HEAD
-            device.add_error(error_msg)
-=======
->>>>>>> 9345dc9e
             errors.append(error_msg)
             logger.error("Unexpected error checking MySQL on %s: %s", device.host, e)
             return False, errors